{
  "name": "@alphabite/medusa-paypal",
<<<<<<< HEAD
  "version": "0.1.4",
=======
  "version": "0.2.0",
>>>>>>> 9becec63
  "description": "Alphabite's Medusa Paypal Plugin",
  "author": "Alphabite (https://alphabite.io)",
  "license": "MIT",
  "files": [
    ".medusa/server"
  ],
  "bugs": {
    "url": "https://github.com/alphabite-dev/medusa-paypal/issues"
  },
  "homepage": "https://github.com/alphabite-dev/medusa-paypal#readme",
  "repository": {
    "type": "git",
    "url": "git+ssh://git@github.com/alphabite-dev/medusa-paypal.git"
  },
  "exports": {
    "./package.json": "./package.json",
    "./.medusa/server/src/modules/*": "./.medusa/server/src/modules/*/index.js",
    "./providers/*": "./.medusa/server/src/providers/*/index.js",
    "./*": "./.medusa/server/src/*.js",
    "./admin": {
      "import": "./.medusa/server/src/admin/index.mjs",
      "require": "./.medusa/server/src/admin/index.js",
      "default": "./.medusa/server/src/admin/index.js"
    }
  },
  "keywords": [
    "medusa",
    "medusa-v2",
    "medusa-plugin",
    "medusa-plugin-integration",
    "medusa-plugin-payment",
    "medusa-paypal-payment",
    "medusa-alphabite",
    "medusa-alphabite-plugin",
    "medusa-alphabite-paypal-plugin",
    "medusa-paypal-plugin",
    "medusa-paypal-integration",
    "medusa-paypal"
  ],
  "scripts": {
    "build": "medusa plugin:build",
    "dev": "medusa plugin:develop",
    "prepublishOnly": "medusa plugin:build"
  },
  "dependencies": {
    "@paypal/paypal-server-sdk": "1.0.0",
    "libphonenumber-js": "^1.12.9"
  },
  "devDependencies": {
    "@medusajs/admin-sdk": "2.8.3",
    "@medusajs/cli": "2.8.3",
    "@medusajs/framework": "2.8.3",
    "@medusajs/icons": "2.8.3",
    "@medusajs/medusa": "2.8.3",
    "@medusajs/test-utils": "2.8.3",
    "@medusajs/ui": "4.0.4",
    "@mikro-orm/cli": "6.4.3",
    "@mikro-orm/core": "6.4.3",
    "@mikro-orm/knex": "6.4.3",
    "@mikro-orm/migrations": "6.4.3",
    "@mikro-orm/postgresql": "6.4.3",
    "@swc/core": "1.5.7",
    "@types/node": "^20.0.0",
    "@types/react": "^18.3.2",
    "@types/react-dom": "^18.2.25",
    "awilix": "^8.0.1",
    "pg": "^8.13.0",
    "prop-types": "^15.8.1",
    "react": "^18.2.0",
    "react-dom": "^18.2.0",
    "ts-node": "^10.9.2",
    "typescript": "^5.6.2",
    "vite": "^5.2.11",
    "yalc": "^1.0.0-pre.53"
  },
  "peerDependencies": {
    "@medusajs/admin-sdk": "2.8.3",
    "@medusajs/cli": "2.8.3",
    "@medusajs/framework": "2.8.3",
    "@medusajs/icons": "2.8.3",
    "@medusajs/medusa": "2.8.3",
    "@medusajs/test-utils": "2.8.3",
    "@medusajs/ui": "4.0.3",
    "@mikro-orm/cli": "6.4.3",
    "@mikro-orm/core": "6.4.3",
    "@mikro-orm/knex": "6.4.3",
    "@mikro-orm/migrations": "6.4.3",
    "@mikro-orm/postgresql": "6.4.3",
    "awilix": "^8.0.1",
    "pg": "^8.13.0"
  },
  "engines": {
    "node": ">=20"
  },
  "packageManager": "yarn@1.22.22+sha1.ac34549e6aa8e7ead463a7407e1c7390f61a6610",
  "publishConfig": {
    "access": "public"
  }
}<|MERGE_RESOLUTION|>--- conflicted
+++ resolved
@@ -1,10 +1,6 @@
 {
   "name": "@alphabite/medusa-paypal",
-<<<<<<< HEAD
-  "version": "0.1.4",
-=======
-  "version": "0.2.0",
->>>>>>> 9becec63
+  "version": "0.2.1",
   "description": "Alphabite's Medusa Paypal Plugin",
   "author": "Alphabite (https://alphabite.io)",
   "license": "MIT",
